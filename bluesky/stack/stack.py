from math import *
import numpy as np
from random import seed
import os
import sys

from ..tools.aero import kts, ft, fpm, qdrdist, tas2cas, density
from ..tools.misc import txt2alt, cmdsplit,  txt2lat, txt2lon
from .. import settings

# import pdb


class Commandstack:
    """
    Commandstack class definition : command stack & processing class

    Methods:
        Commandstack()          :  constructor
        stack(cmdline)          : add a command to the command stack
        openfile(scenname)      : start playing a scenario file scenname.SCN
                                  from scenario folder
        savefile(scenname,traf) : save current traffic situation as
                                  scenario file scenname.SCN
        checkfile(t)            : check whether commands need to be
                                  processed from scenario file

        process(sim, traf, scr) : central command processing method
                                  (with long elif tree with all commands)

    Created by  : Jacco M. Hoekstra (TU Delft)
    """
    def __init__(self, sim, traf, scr):

        #Command dictionary: command, helptext, arglist, function to call
        # Enclose optional arguments with []
        # Separate argument type variants with /
        #--------------------------------------------------------------------
        self.cmddict = {
            "ADDNODES": [
                "ADDNODES number",
                "int",
                sim.addNodes],
            "ADDWPT": [
                "ADDWPT acid, (wpname/lat,lon),[alt],[spd],[afterwp]",
                "acid,latlon/txt,[alt,spd,txt]",
                # lambda: short-hand for using function output as argument, equivalent with:
                #
                # def fun(idx, args):
                #     return traf.route[idx].addwptStack(traf, idx, *args)
                # fun(idx,*args)
                lambda idx, *args: traf.route[idx].addwptStack(traf, idx, *args)
            ],
            "ALT": [
                "ALT acid, alt, [vspd]",
                "acid,alt,[vspd]",
                traf.selalt
            ],
            "AREA": [
                "AREA OFF, or\nlat0,lon0,lat1,lon1[,lowalt]\nor\nAREA FIR,radius[,lowalt]\nor\nAREA CIRCLE,lat0,lon0,radius[,lowalt]",
                "float,txt,[float,float,float]",
                lambda *args: traf.setArea(scr, sim.metric, *args)
            ],
            "ASAS": [
                "ASAS ON/OFF",
                "[onoff]",
                traf.dbconf.toggle
            ],
            "BATCH": [
                "BATCH filename",
                "txt",
                sim.batch],
            "BOX": [
                "BOX name,lat,lon,lat,lon",
                "txt,latlon,latlon",
                lambda name, *coords: scr.objappend(2, name, coords)
            ],
            "CALC": [
                "CALC expression",
                "txt",
                lambda expr: scr.echo("Ans = " + str(eval(expr)))
            ],
            "CIRCLE": [
                "CIRCLE name,lat,lon,radius",
                "txt,latlon,float",
                lambda name, *coords: scr.objappend(3, name, coords)
            ],
            "CRE": [
                "CRE acid,type,lat,lon,hdg,alt,spd",
<<<<<<< HEAD
                "txt,txt,pos,hdg,alt,spd",
=======
                "txt,txt,latlon,hdg,alt,spd",
>>>>>>> 836a4a06
                traf.create
            ],
            "DATAFEED":  [
                "DATAFEED [ON/OFF]",
                "[onoff]",
                sim.datafeed
            ],
            "DEL": [
                "DEL acid/shape",
                "txt",
                lambda a: traf.delete(a) if traf.id.count(a) > 0 \
                     else scr.objappend(0, a, None)
                ],
            "DELWPT": [
                "DELWPT acid,wpname",
                "acid,txt",
                lambda idx, wpname: traf.route[idx].delwpt(wpname)
            ],
            "DEST": [
                "DEST acid, latlon/airport",
                "acid,latlon/txt",
                lambda idx, *args: traf.setDestOrig("DEST", idx, *args)
            ],
            "DIRECT": [
                "DIRECT acid wpname",
                "acid,txt",
                lambda idx, wpname: traf.route[idx].direct(traf, idx, wpname)
            ],
            "DIST": [
                "DIST lat0, lon0, lat1, lon1",
                "latlon,latlon",
                lambda *args: scr.echo("Dist = %.3f nm, QDR = %.2f deg" % qdrdist(*args))
            ],
            "DT": [
                "DT dt",
                "float",
                sim.setDt
            ],
            "DTMULT": [
                "DTMULT multiplier",
                "float",
                sim.setDtMultiplier
            ],
            "DUMPRTE": [
                "DUMPRTE acid",
                "acid",
                lambda idx: traf.route[idx].dumpRoute(traf, idx)
            ],
            "ECHO": [
                "ECHO txt",
                "txt",
                scr.echo
            ],
            "ENG": [
                "ENG acid,[engine_id]",
                "acid,[txt]",
                traf.perf.engchange
            ],
            "FF":  [
                "FF [tend]",
                "[time]",
                sim.fastforward
            ],
            "FIXDT": [
                "FIXDT ON/OFF [tend]",
                "onoff,[time]",
                sim.setFixdt
            ],
            "HDG": [
                "HDG acid,hdg (deg,True)",
                "acid,float",
                traf.selhdg
            ],
            "HELP": [
                "HELP [command]",
                "[txt]",
                lambda *args: scr.echo(self.help(*args))
            ],
            "HOLD": [
                "HOLD",
                "",
                sim.pause
            ],
            "IC": [
                "IC [IC/filename]",
                "[txt]",
                lambda *args: self.ic(scr, *args)
            ],
            "INSEDIT": [
                "INSEDIT txt",
                "txt",
                scr.cmdline
            ],
            "LINE": [
                "LINE name,lat,lon,lat,lon",
                "txt,latlon,latlon",
                lambda name, *coords: scr.objappend(1, name, coords)
            ],
            "LISTRTE": [
                "LISTRTE acid, [pagenr]",
                "acid,[int]",
                lambda idx, *args: traf.route[idx].listrte(scr, *args)
            ],
            "LNAV": [
                "LNAV acid,[ON/OFF]",
                "acid,[onoff]",
                traf.setLNAV
            ],
            "LOG": [
                "LOG acid/area/*,dt",
                "txt,float",
                sim.datalog.start
            ],
            "MCRE": [
                "MCRE n, [type/*, alt/*, spd/*, dest/*]",
                "int,[txt,alt,spd,txt]",
                lambda *args: traf.mcreate(*args, area=scr.getviewlatlon())
            ],
            "METRIC": [
                "METRIC OFF/0/1/2, [dt]",
                "onoff/int,[float]",
                lambda *args: sim.metric.toggle(traf, *args)
            ],
            "MOVE": [
                "MOVE acid,lat,lon,[alt,hdg,spd,vspd]",
                "acid,latlon,[alt,hdg,spd,vspd]",
                traf.move
            ],
            "ND": [
                "ND acid",
                "txt",
                lambda acid: scr.feature("ND", acid)
            ],
            "NOISE": [
                "NOISE [ON/OFF]",
                "[onoff]",
                traf.setNoise
            ],
            "NOM": [
                "NOM acid",
                "acid",
                traf.nom],
            "OP": [
                "OP",
                "",
                sim.start
            ],
            "ORIG": [
                "ORIG acid, latlon/airport",
                "acid,latlon/txt",
                lambda *args: traf.setDestOrig("ORIG", *args)
            ],
            "PAN": [
                "PAN latlon/acid/airport/waypoint",
                "pos/txt",
                scr.pan
            ],
            "PCALL": [
                "PCALL filename [REL/ABS]",
                "txt,[txt]",
                lambda *args: self.openfile(*args, mergeWithExisting=True)
            ],
            "POLY": [
                "POLY name,lat,lon,lat,lon, ...",
                "txt,latlon,...",
                lambda name, *coords: scr.objappend(4, name, coords)
            ],
            "POS": [
                "POS acid",
                "txt",
                lambda acid: scr.showacinfo(acid, traf.acinfo(acid))
            ],
            "RESET": [
                "RESET",
                "",
                sim.reset],
            "SAVEIC": [
                "SAVEIC filename",
                "txt",
                lambda fname: self.saveic(fname, sim, traf)
            ],
            "SCEN": [
                "SCEN scenname",
                "txt",
                sim.scenarioInit
            ],
            "SEED": [
                "SEED value",
                "int",
                self.setSeed],
            "SPD": [
                "SPD acid,spd (CAS-kts/Mach)",
                "acid,spd",
                traf.selspd
            ],
            "SSD": [
                "SSD acid/ALL/OFF",
                "txt",
                scr.showssd
            ],
            "STOP": [
                "STOP",
                "",
                sim.stop
            ],
            "SWRAD": [
                "SWRAD GEO/GRID/APT/VOR/WPT/LABEL/ADSBCOVERAGE/TRAIL [dt]/[value]",
                "txt,[float]",
                scr.feature
            ],
            "SYMBOL":  [
                "SYMBOL",
                "",
                scr.symbol
            ],
            "TAXI": [
                "TAXI ON/OFF : OFF auto deletes traffic below 1500 ft",
                "onoff",
                traf.setTaxi
            ],
            "TRAIL": [
                "TRAIL ON/OFF, [dt] OR TRAIL acid color",
                "acid/bool,[float/txt]",
                traf.setTrails
            ],
            "VNAV": [
                "VNAV acid,[ON/OFF]",
                "acid,[onoff]",
                traf.setVNAV
            ],
            "VS": [
                "VS acid,vspd (ft/min)",
                "acid,vspd",
                traf.selvspd],
            "ZOOM": [
                "ZOOM IN/OUT or factor",
                "float/txt",
                lambda a: scr.zoom(1.4142135623730951) if a == "IN" else \
                          scr.zoom(0.7071067811865475) if a == "OUT" else \
                          scr.zoom(a, True)]
        }

        #--------------------------------------------------------------------
        # Command synonym dictionary
        self.cmdsynon = {
            "CONTINUE": "OP",
            "CREATE": "CRE",
            "DELETE": "DEL",
            "DIRECTTO": "DIRECT",
            "DIRTO": "DIRECT",
            "DISP": "SWRAD",
            "DTLOOK": "ASA_DTLOOK",
            "END": "STOP",
            "EXIT": "STOP",
            "FWD": "FF",
            "PAUSE": "HOLD",
            "Q": "STOP",
            "QUIT": "STOP",
            "RUN": "OP",
            "START": "OP",
            "TURN": "HDG",
            "?": "HELP"
        }
        #--------------------------------------------------------------------

        self.cmdstack  = []
        self.scenfile  = ""
        self.scentime  = []
        self.scencmd   = []

        # Display Help text on start of program
        self.stack("ECHO BlueSky Console Window: Enter HELP or ? for info.\n" +
            "Or select IC to Open a scenario file.")

        # Pan to initial location
        self.stack('PAN ' + settings.start_location)
        self.stack("ZOOM 0.4")

        # ------------------ [start] Deprecated -------------------
        # An alternative way to add your own commands:
        # add your entry to the dictionary.
        # The dictionary should be formed as {"Key":module'}.

        # "Key" is a FOUR-symbol reference used at the start of command.
        # 'module' is the name of the .py-file in which the
        # commands are located (without .py).

        # Make sure that the module has a function "process" with
        # arguments:
        #   command, number of args, array of args, sim, traf, scr, cmd

        self.extracmdmodules = {
            "SYN_": 'synthetic',
            "ASA_": 'asascmd',
           # "LOG_":'log' # Old logging module
        }

        # Import modules from the list
        self.extracmdrefs = {}
        sys.path.append('bluesky/stack/')
        for key in self.extracmdmodules:
            obj=__import__(self.extracmdmodules[key],globals(),locals(),[],0)
            self.extracmdrefs[key]=obj
        # ------------------ [end] Deprecated -------------------

        return

    def help(self, cmd=''):
        if len(cmd) == 0:
            text = "To get help on a command, enter it without arguments.\n" + \
                   "The BlueSky commands are:\n\n"
            text2 = ""
            for key in self.cmddict:
                text2 += (key + " ")
                if len(text2) >= 60:
                    text += (text2 + "\n")
                    text2 = ""
            text += (text2 + "\nSee Info subfolder for more info.")
            return text
        elif cmd in self.cmddict:
            return self.cmddict[cmd][0]
        else:
            return "HELP: Unknown command: " + cmd

    def setSeed(self, value):
        seed(value)
        np.random.seed(value)

    def reset(self):
        self.scentime = []
        self.scencmd  = []

    def stack(self, cmdline):
        # Stack one or more commands separated by ";"
        cmdline = cmdline.strip()
        if len(cmdline) > 0:
            for line in cmdline.split(';'):
                self.cmdstack.append(line)

    def openfile(self, scenname, absrel='ABS', mergeWithExisting=False):
        # If timestamps in file should be interpreted as relative we need to add
        # the current simtime to every timestamp
        t_offset = self.sim.simt if absrel == 'REL' else 0.0

        # Add .scn extension if necessary
        if scenname.lower().find(".scn") < 0:
            scenname = scenname + ".scn"

        # If it is with a path don't touch it, else add path
        if scenname.find("/") < 0 and scenname.find( "\\") < 0:
            scenfile = settings.scenario_path
            if scenfile[-1] is not '/':
                scenfile += '/'
            scenfile += scenname
        else:
            scenfile = scenname

        if not os.path.exists(scenfile):
            return False, "Error: cannot find file: " + scenfile

        # Split scenario file line in times and commands
        if not mergeWithExisting:
            # When a scenario file is read with PCALL the resulting commands
            # need to be merged with the existing commands. Otherwise the
            # old scenario commands are cleared.
            self.scentime = []
            self.scencmd  = []

        with open(scenfile, 'r') as fscen:
            for line in fscen:
                if len(line.strip()) > 12 and line[0] != "#":
                    # Try reading timestamp and command
                    try:
                        icmdline = line.index('>')
                        tstamp = line[:icmdline]
                        ttxt = tstamp.strip().split(':')
                        ihr = int(ttxt[0]) * 3600.0
                        imin = int(ttxt[1]) * 60.0
                        xsec = float(ttxt[2])
                        self.scentime.append(ihr + imin + xsec + t_offset)
                        self.scencmd.append(line[icmdline + 1:-1])
                    except:
                        print "except this:", line
                        pass  # nice try, we will just ignore this syntax error

        if mergeWithExisting:
            # If we are merging we need to sort the resulting command list
            self.scentime, self.scencmd = [list(x) for x in zip(*sorted(
                zip(self.scentime, self.scencmd), key=lambda pair: pair[0]))]

        return True

    def ic(self, scr, filename=''):
        if filename == '':
            filename = scr.show_file_dialog()
        elif filename == "IC":
            filename = self.scenfile

        if len(filename) > 0:
            result = self.openfile(filename)
            if type(result) is bool:
                self.scenfile = filename
                return True, "Opened " + filename
            else:
                return result

    def checkfile(self, simt):
        # Empty command buffer when it's time
        while len(self.scencmd) > 0 and simt >= self.scentime[0]:
            self.stack(self.scencmd[0])
            del self.scencmd[0]
            del self.scentime[0]

        return

    def saveic(self, fname, sim, traf):
        # Add extension .scn if not already present
        if fname.lower().find(".scn") < 0:
            fname = fname + ".scn"

        # If it is with path don't touch it, else add path
        if fname.find("/") < 0:
            scenfile = "./scenario/" + fname

        try:
            f = open(scenfile, "w")
        except:
            return False, "Error writing to file"

        # Write files
        timtxt = "00:00:00.00>"

        for i in range(traf.ntraf):
            # CRE acid,type,lat,lon,hdg,alt,spd
            cmdline = "CRE " + traf.id[i] + "," + traf.type[i] + "," + \
                      repr(traf.lat[i]) + "," + repr(traf.lon[i]) + "," + \
                      repr(traf.trk[i]) + "," + repr(traf.alt[i] / ft) + "," + \
                      repr(tas2cas(traf.tas[i], traf.alt[i]) / kts)

            f.write(timtxt + cmdline + chr(13) + chr(10))

            # VS acid,vs
            if abs(traf.vs[i]) > 0.05:  # 10 fpm dead band
                if abs(traf.avs[i]) > 0.05:
                    vs_ = traf.avs[i] / fpm
                else:
                    vs_ = traf.vs[i] / fpm

                cmdline = "VS " + traf.id[i] + "," + repr(vs_)
                f.write(timtxt + cmdline + chr(13) + chr(10))

            # Autopilot commands
            # Altitude
            if abs(traf.alt[i] - traf.aalt[i]) > 10.:
                cmdline = "ALT " + traf.id[i] + "," + repr(traf.aalt[i] / ft)
                f.write(timtxt + cmdline + chr(13) + chr(10))

            # Heading as well when heading select
            delhdg = (traf.trk[i] - traf.ahdg[i] + 180.) % 360. - 180.
            if abs(delhdg) > 0.5:
                cmdline = "HDG " + traf.id[i] + "," + repr(traf.ahdg[i])
                f.write(timtxt + cmdline + chr(13) + chr(10))

            # Speed select? => Record
            rho = density(traf.alt[i])  # alt in m!
            aptas = sqrt(1.225 / rho) * traf.aspd[i]
            delspd = aptas - traf.tas[i]

            if abs(delspd) > 0.4:
                cmdline = "SPD " + traf.id[i] + "," + repr(traf.aspd[i] / kts)
                f.write(timtxt + cmdline + chr(13) + chr(10))

            # DEST acid,dest-apt
            if traf.dest[i] != "":
                cmdline = "DEST " + traf.id[i] + "," + traf.dest[i]
                f.write(timtxt + cmdline + chr(13) + chr(10))

            # ORIG acid,orig-apt
            if traf.orig[i] != "":
                cmdline = "ORIG " + traf.id[i] + "," + \
                          traf.orig[i]
                f.write(timtxt + cmdline + chr(13) + chr(10))

        # Saveic: should close
        f.close()
        return True

    def process(self, sim, traf, scr):
        """process and empty command stack"""
        # Process stack of commands
        for line in self.cmdstack:
            # Empty line: next command
            line = line.strip()
            if len(line) == 0:
                continue

            # Split command line into command and arguments, pass traf ids to check for
            # switched acid and command
            cmd, args = cmdsplit(line.upper(), traf.id)
            numargs   = len(args)

            # Check if this is a POS command with only an aircraft id
            if numargs == 0 and traf.id.count(cmd) > 0:
                args    = [cmd]
                cmd     = 'POS'
                numargs = 1

            # Assume syntax is ok (default)
            synerr = False

            #**********************************************************************
            #=====================  Start of command branches =====================
            #**********************************************************************

            #----------------------------------------------------------------------
            # First check command synonymes list, then in dictionary
            #----------------------------------------------------------------------
            if cmd in self.cmdsynon.keys():
                cmd = self.cmdsynon[cmd]

            if cmd in self.cmddict.keys():
                helptext, argtypelist, function = self.cmddict[cmd]
                argvsopt = argtypelist.split('[')
                argtypes = argvsopt[0].strip(',').split(",")
                if argtypes == ['']:
                    argtypes = []

                # Check if at least the number of mandatory arguments is given.
                if numargs < len(argtypes):
                    print numargs, len(argtypes)
                    scr.echo("Syntax error: Too few arguments")
                    scr.echo(line)
                    scr.echo(helptext)
                    continue

                # Add optional argument types if they are given
                if len(argvsopt) == 2:
                    argtypes += argvsopt[1].strip(']').split(',')

                # Process arg list
                # Special case: single text argument: this can also be a string, so pass the original
                if argtypes == ['txt']:
                    arglist = [line[len(cmd) + 1:]]
                else:
                    arglist = []
                    curtype = curarg = 0
                    while curtype < len(argtypes) and curarg < len(args):
                        if argtypes[curtype] == '...':
                            curtype -= 1
                        argtype    = argtypes[curtype].strip().split('/')
                        for i in range(len(argtype)):
                            try:
                                parsed_arg, argstep = self.argparse(argtype[i], curarg, args, traf, scr)
                                arglist += parsed_arg
                                curarg  += argstep
                                break
                            except:
                                # not yet last type possible here?
                                if i < len(argtype) - 1:
                                    # We have alternative argument formats that we can try
                                    continue
                                else:
                                    synerr = True
                                    scr.echo("Syntax error in processing arguments")
                                    scr.echo(line)
                                    scr.echo(helptext)
                        curtype += 1

                # Call function return flag,text
                # flag: indicates sucess
                # text: optional error message
                if not synerr:
                    results = function(*arglist)  # * = unpack list to call arguments

                    if type(results) == bool:  # Only flag is returned
                        synerr = not results
                        if synerr:
                            if numargs <= 0 or args[curarg] == "?":
                                scr.echo(helptext)
                            else:
                                scr.echo("Syntax error: " + helptext)
                            synerr =  False  # Prevent further nagging

                    elif type(results) == list or type(results) == tuple:
                        # Maybe there is also an error message returned?
                        if len(results) >= 1:
                            synerr = not results[0]

                        if len(results) >= 2:
                            scr.echo(cmd+":"+results[1])
                            synerr = False

                else:  # synerr:
                    scr.echo("Syntax error: " + helptext)

            #----------------------------------------------------------------------
            # ZOOM command (or use ++++  or --  to zoom in or out)
            #----------------------------------------------------------------------
            elif cmd[0] in ["+", "=", "-"]:
                nplus = cmd.count("+") + cmd.count("=")  # = equals + (same key)
                nmin = cmd.count("-")
                zoomfac = sqrt(2) ** nplus / (sqrt(2) ** nmin)
                scr.zoom(zoomfac)

            #-------------------------------------------------------------------
            # Reference to other command files
            # Check external references
            #-------------------------------------------------------------------
            elif cmd[:4] in self.extracmdrefs:
                self.extracmdrefs[cmd[:4]].process(cmd[4:], numargs, [cmd] + args, sim, traf, scr, self)

            #-------------------------------------------------------------------
            # Command not found
            #-------------------------------------------------------------------
            else:
                if numargs == 0:
                    scr.echo("Unknown command or aircraft: " + cmd)
                else:
                    scr.echo("Unknown command: " + cmd)

            #**********************************************************************
            #======================  End of command branches ======================
            #**********************************************************************

        # End of for-loop of cmdstack
        self.cmdstack = []
        return

    def argparse(self, argtype, argidx, args, traf, scr):
        """ Parse one or more arguments. returns the parse results
            and the number of arguments parsed. """
        if args[argidx] == "" or args[argidx] == "*":  # Empty arg or wildcard => parse None
            return [None], 1

        if argtype == "acid":  # aircraft id => parse index
            idx = traf.id2idx(args[argidx])
            if idx < 0:
                scr.echo(cmd + ":" + args[idx] + " not found")
                raise IndexError
            else:
                return [idx], 1

        if argtype == "txt":  # simple text
            return [args[argidx]], 1

        if argtype == "float":  # float number
            return [float(args[argidx])], 1

        if argtype == "int":   # integer
            return [int(args[argidx])], 1

        if argtype == "onoff" or argtype == "bool":
            sw = (args[argidx] == "ON" or
                  args[argidx] == "1" or args[argidx] == "TRUE")
            return [sw], 1

        if argtype == "pos":
            # Arg is an existing aircraft?
            idx = traf.id2idx(args[argidx])
            if idx >= 0:
                return [traf.lat[idx], traf.lon[idx]], 1
            # Arg is an airport?
            idx = traf.navdb.getapidx(args[argidx])
            if idx >= 0:
                # Next arg is a runway?
                if len(args) > argidx + 1 and args[argidx] in traf.navdb.rwythresholds and \
                        args[argidx + 1] in traf.navdb.rwythresholds[args[argidx]]:
<<<<<<< HEAD
                    return traf.navdb.rwythresholds[args[argidx]][args[argidx + 1]][:2], 2
=======
                    return traf.navdb.rwythresholds[args[argidx]][args[argidx + 1]], 2
>>>>>>> 836a4a06
                # If no runway return airport center
                return [traf.navdb.aplat[idx], traf.navdb.aplon[idx]], 1
            # Arg is a waypoint?
            idx = traf.navdb.getwpidx(args[argidx])
            if idx >= 0:
                return [traf.navdb.wplat[idx], traf.navdb.wplon[idx]], 1
            # Arg, next arg are a lat/lon combination
            return [txt2lat(args[argidx]), txt2lon(args[argidx + 1])], 2

        if argtype == "latlon":
            return [txt2lat(args[argidx]), txt2lon(args[argidx + 1])], 2

        if argtype == "spd":  # CAS[kts] Mach
            spd = float(args[argidx].upper().replace("M", ".").replace("..", "."))
            if not 0.1 < spd < 1.0:
                spd *= kts
            return [spd], 1  # speed CAS[m/s] or Mach (float)

        if argtype == "vspd":
            return [fpm * float(args[argidx])], 1

        if argtype == "alt":  # alt: FL250 or 25000 [ft]
            return [ft * txt2alt(args[argidx])], 1  # alt in m

        if argtype == "hdg":
            # TODO: for now no difference between magnetic/true heading
            hdg = float(args[argidx].upper().replace('T', '').replace('M', ''))
            return [hdg], 1

        if argtype == "time":
            ttxt = args[argidx].strip().split(':')
            if len(ttxt) >= 3:
                ihr  = int(ttxt[0]) * 3600.0
                imin = int(ttxt[1]) * 60.0
                xsec = float(ttxt[2])
                return [ihr + imin + xsec], 1
            else:
                return [float(args[argidx])], 1<|MERGE_RESOLUTION|>--- conflicted
+++ resolved
@@ -87,11 +87,7 @@
             ],
             "CRE": [
                 "CRE acid,type,lat,lon,hdg,alt,spd",
-<<<<<<< HEAD
                 "txt,txt,pos,hdg,alt,spd",
-=======
-                "txt,txt,latlon,hdg,alt,spd",
->>>>>>> 836a4a06
                 traf.create
             ],
             "DATAFEED":  [
@@ -759,11 +755,8 @@
                 # Next arg is a runway?
                 if len(args) > argidx + 1 and args[argidx] in traf.navdb.rwythresholds and \
                         args[argidx + 1] in traf.navdb.rwythresholds[args[argidx]]:
-<<<<<<< HEAD
                     return traf.navdb.rwythresholds[args[argidx]][args[argidx + 1]][:2], 2
-=======
-                    return traf.navdb.rwythresholds[args[argidx]][args[argidx + 1]], 2
->>>>>>> 836a4a06
+
                 # If no runway return airport center
                 return [traf.navdb.aplat[idx], traf.navdb.aplon[idx]], 1
             # Arg is a waypoint?
